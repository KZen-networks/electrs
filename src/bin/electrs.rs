extern crate electrs;

extern crate error_chain;
#[macro_use]
extern crate log;

use error_chain::ChainedError;
use std::process;
use std::sync::Arc;
use std::time::Duration;

use electrs::{
    app::App,
    bulk,
    cache::{BlockTxIDsCache, TransactionCache},
    config::Config,
    daemon::Daemon,
    errors::*,
    index::Index,
    metrics::Metrics,
    query::Query,
    rpc::RPC,
    signal::Waiter,
    store::{full_compaction, is_fully_compacted, DBStore},
};

// If we see this more new blocks than this, don't look for scripthash
// changes. Just have clients reconnect.
//
// This many header changes means we're either not fully synced, or there
// has been abnormally large reorg of the blockchain.
const MAX_SCRIPTHASH_BLOCKS: usize = 10;

fn run_server(config: &Config) -> Result<()> {
    let signal = Waiter::start();
    let metrics = Metrics::new(config.monitoring_addr);
    metrics.start();
    let blocktxids_cache = Arc::new(BlockTxIDsCache::new(config.blocktxids_cache_size, &metrics));

    let daemon = Daemon::new(
        &config.daemon_dir,
        config.daemon_rpc_addr,
        config.cookie_getter(),
        config.network_type,
        signal.clone(),
        blocktxids_cache,
        &metrics,
    )?;
    // Perform initial indexing from local blk*.dat block files.
    let store = DBStore::open(&config.db_path, /*low_memory=*/ config.jsonrpc_import);
    let index = Index::load(&store, &daemon, &metrics, config.index_batch_size)?;
    let store = if is_fully_compacted(&store) {
        store // initial import and full compaction are over
    } else if config.jsonrpc_import {
        index.update(&store, &signal)?; // slower: uses JSONRPC for fetching blocks
        full_compaction(store)
    } else {
        // faster, but uses more memory
        let store =
            bulk::index_blk_files(&daemon, config.bulk_index_threads, &metrics, &signal, store)?;
        let store = full_compaction(store);
        index.reload(&store); // make sure the block header index is up-to-date
        store
    }
    .enable_compaction(); // enable auto compactions before starting incremental index updates.

    let app = App::new(store, index, daemon, &config)?;
    let tx_cache = TransactionCache::new(config.tx_cache_size, &metrics);
    let query = Query::new(app.clone(), &metrics, tx_cache, config.txid_limit);
    let relayfee = query.get_relayfee()?;
    debug!("relayfee: {} BTC", relayfee);

    let mut server = None; // Electrum RPC server
    loop {
<<<<<<< HEAD
        debug!("------ update ------");
        let (changed_headers, new_tip) = app.update(&signal)?;
        if new_tip.is_some() {
            debug!("new_tip.len() = {}", changed_headers.len());
            debug!("changed_headers.len() = {}", changed_headers.len());
        }
        let changed_mempool_txs = query.update_mempool()?;
        debug!("changed_mempool_txs.len() = {}", changed_mempool_txs.len());
        let rpc = server
            .get_or_insert_with(|| RPC::start(config.electrum_rpc_addr, query.clone(), &metrics));
        if changed_headers.len() > MAX_SCRIPTHASH_BLOCKS {
            rpc.disconnect_clients();
        } else {
            rpc.notify_scripthash_subscriptions(&changed_headers, changed_mempool_txs);
        }

        if let Some(header) = new_tip {
            rpc.notify_subscriptions_chaintip(header);
        }

=======
        app.update(&signal)?;
        query.update_mempool()?;
        server
            .get_or_insert_with(|| {
                RPC::start(config.electrum_rpc_addr, query.clone(), &metrics, relayfee)
            })
            .notify(); // update subscribed clients
>>>>>>> 366dfa02
        if let Err(err) = signal.wait(Duration::from_secs(5)) {
            info!("stopping server: {}", err);
            break;
        }
    }
    Ok(())
}

fn main() {
    let config = Config::from_args();
    if let Err(e) = run_server(&config) {
        error!("server failed: {}", e.display_chain());
        process::exit(1);
    }
}<|MERGE_RESOLUTION|>--- conflicted
+++ resolved
@@ -72,7 +72,6 @@
 
     let mut server = None; // Electrum RPC server
     loop {
-<<<<<<< HEAD
         debug!("------ update ------");
         let (changed_headers, new_tip) = app.update(&signal)?;
         if new_tip.is_some() {
@@ -82,7 +81,7 @@
         let changed_mempool_txs = query.update_mempool()?;
         debug!("changed_mempool_txs.len() = {}", changed_mempool_txs.len());
         let rpc = server
-            .get_or_insert_with(|| RPC::start(config.electrum_rpc_addr, query.clone(), &metrics));
+            .get_or_insert_with(|| RPC::start(config.electrum_rpc_addr, query.clone(), &metrics, relayfee));
         if changed_headers.len() > MAX_SCRIPTHASH_BLOCKS {
             rpc.disconnect_clients();
         } else {
@@ -93,15 +92,6 @@
             rpc.notify_subscriptions_chaintip(header);
         }
 
-=======
-        app.update(&signal)?;
-        query.update_mempool()?;
-        server
-            .get_or_insert_with(|| {
-                RPC::start(config.electrum_rpc_addr, query.clone(), &metrics, relayfee)
-            })
-            .notify(); // update subscribed clients
->>>>>>> 366dfa02
         if let Err(err) = signal.wait(Duration::from_secs(5)) {
             info!("stopping server: {}", err);
             break;
