--- conflicted
+++ resolved
@@ -500,10 +500,6 @@
             }
             if let Ok(hashes) = self.get_scripthashes_effected_by_tx(&txid, blockhash) {
                 for h in hashes.iter().unique() {
-<<<<<<< HEAD
-                    let scripthash = Sha256dHash::from_slice(&h[..]).expect("invalid scripthash");
-=======
->>>>>>> af72c227
                     scripthashes.push(ScriptHashAndTxid { scripthash: *h, txid });
                 }
             } else {
